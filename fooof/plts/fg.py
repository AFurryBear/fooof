--- conflicted
+++ resolved
@@ -18,13 +18,8 @@
 ###################################################################################################
 
 @check_dependency(plt, 'matplotlib')
-<<<<<<< HEAD
-def plot_fg(fg, save_fig=False, file_name='FOOOF_group_fit', file_path=''):
+def plot_fg(fg, save_fig=False, file_name='FOOOF_group_fit', file_path=None):
     """Plots a figure with subplots covering the group results from a FOOOFGroup object.
-=======
-def plot_fg(fg, save_fig=False, file_name='FOOOF_group_fit', file_path=None):
-    """Plots a figure with subplots covering several components for FOOOFGroup results.
->>>>>>> 48493afe
 
     Parameters
     ----------
