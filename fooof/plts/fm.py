--- conflicted
+++ resolved
@@ -20,13 +20,8 @@
 ###################################################################################################
 
 @check_dependency(plt, 'matplotlib')
-<<<<<<< HEAD
-def plot_fm(fm, plt_log=False, save_fig=False, file_name='FOOOF_fit', file_path='', ax=None):
+def plot_fm(fm, plt_log=False, save_fig=False, file_name='FOOOF_fit', file_path=None, ax=None):
     """Plot the power spectrum and model fit results from a FOOOF object.
-=======
-def plot_fm(fm, plt_log=False, save_fig=False, file_name='FOOOF_fit', file_path=None, ax=None):
-    """Plot the original power spectrum, and full model fit from FOOOF object.
->>>>>>> 48493afe
 
     Parameters
     ----------
