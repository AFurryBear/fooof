"""Plots for visualizing model error."""

import numpy as np

from fooof.core.modutils import safe_import, check_dependency
from fooof.plts.spectra import plot_spectra
from fooof.plts.settings import PLT_FIGSIZES
from fooof.plts.style import style_spectrum_plot, style_plot
from fooof.plts.utils import check_ax, savefig

plt = safe_import('.pyplot', 'matplotlib')

###################################################################################################
###################################################################################################

@savefig
@style_plot
@check_dependency(plt, 'matplotlib')
def plot_spectral_error(freqs, error, shade=None, log_freqs=False, ax=None, **plot_kwargs):
    """Plot frequency by frequency error values.

    Parameters
    ----------
    freqs : 1d array
        Frequency values, to be plotted on the x-axis.
    error : 1d array
        Calculated error values or mean error values across frequencies, to plot on the y-axis.
    shade : 1d array, optional
        Values to shade in around the plotted error.
        This could be, for example, the standard deviation of the errors.
    log_freqs : bool, optional, default: False
        Whether to plot the frequency axis in log spacing.
    ax : matplotlib.Axes, optional
        Figure axes upon which to plot.
    **plot_kwargs
        Keyword arguments to pass into the ``style_plot``.
    """

    ax = check_ax(ax, plot_kwargs.pop('figsize', PLT_FIGSIZES['spectral']))

    plt_freqs = np.log10(freqs) if log_freqs else freqs

<<<<<<< HEAD
    plot_spectra(plt_freqs, error, plot_style=None, ax=ax, linewidth=3, **plot_kwargs)
=======
    plot_spectrum(plt_freqs, error, ax=ax, linewidth=3)
>>>>>>> 083cc08f

    if np.any(shade):
        ax.fill_between(plt_freqs, error-shade, error+shade, alpha=0.25)

    ymin, ymax = ax.get_ylim()
    if ymin < 0:
        ax.set_ylim([0, ymax])
    ax.set_xlim(plt_freqs.min(), plt_freqs.max())

    style_spectrum_plot(ax, log_freqs, True)
    ax.set_ylabel('Absolute Error')<|MERGE_RESOLUTION|>--- conflicted
+++ resolved
@@ -40,11 +40,7 @@
 
     plt_freqs = np.log10(freqs) if log_freqs else freqs
 
-<<<<<<< HEAD
-    plot_spectra(plt_freqs, error, plot_style=None, ax=ax, linewidth=3, **plot_kwargs)
-=======
     plot_spectrum(plt_freqs, error, ax=ax, linewidth=3)
->>>>>>> 083cc08f
 
     if np.any(shade):
         ax.fill_between(plt_freqs, error-shade, error+shade, alpha=0.25)
